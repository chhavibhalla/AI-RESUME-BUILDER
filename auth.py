--- conflicted
+++ resolved
@@ -1,11 +1,11 @@
 import streamlit as st
 import firebase_admin
 from firebase_admin import credentials, auth
-<<<<<<< HEAD
+
 from database import create_user_profile_if_not_exists # Import the new database function
-=======
+
 import re  
->>>>>>> 65b261b0
+
 
 # --- Firebase Initialization ---
 if not firebase_admin._apps:
@@ -36,10 +36,8 @@
     """Signs in a user and stores their email and UID in the session state."""
     try:
         user = auth.get_user_by_email(email)
-<<<<<<< HEAD
-        # In a real app, you would verify the password here.
-=======
->>>>>>> 65b261b0
+
+
         st.session_state['user_email'] = user.email
         st.session_state['uid'] = user.uid # Store the user's unique ID
         
@@ -62,10 +60,8 @@
     """Renders the unified Sign In / Sign Up page using tabs."""
     st.title("Welcome to Resumely")
     st.write("Please sign in or create an account to continue.")
-<<<<<<< HEAD
-=======
 
->>>>>>> 65b261b0
+
     col1, col2, col3 = st.columns([1, 2, 1])
 
     with col2:
@@ -75,10 +71,10 @@
                 email = st.text_input("Email", key="signin_email")
                 password = st.text_input("Password", type="password", key="signin_password")
                 signin_submitted = st.form_submit_button("Sign In", use_container_width=True)
-<<<<<<< HEAD
+
             if signin_submitted and email and password and sign_in(email, password):
                 st.rerun()
-=======
+
 
             if signin_submitted:
                 if email and password:
@@ -87,18 +83,17 @@
                 else:
                     st.warning("Please enter both email and password.")
 
->>>>>>> 65b261b0
         with signup_tab:
             with st.form("signup_form", clear_on_submit=True):
                 new_email = st.text_input("Email", key="signup_email")
                 new_password = st.text_input("Password", type="password", key="signup_password")
                 confirm_password = st.text_input("Confirm Password", type="password", key="signup_confirm_password")
                 signup_submitted = st.form_submit_button("Create Account", use_container_width=True)
-<<<<<<< HEAD
+
             if signup_submitted and new_email and new_password and confirm_password:
                 if new_password == confirm_password:
                     sign_up(new_email, new_password)
-=======
+
 
             if signup_submitted:
                 if new_email and new_password and confirm_password:
@@ -108,6 +103,6 @@
                         st.error("Passwords do not match.")
                     else:
                         sign_up(new_email, new_password)
->>>>>>> 65b261b0
+
                 else:
                     st.error("Passwords do not match.")